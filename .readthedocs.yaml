# Read the Docs configuration file
# See https://docs.readthedocs.io/en/stable/config-file/v2.html for details

# Required
version: 2

# Build documentation in the docs/ directory with Sphinx
sphinx:
  configuration: docs/conf.py

formats: [ ]

python:
<<<<<<< HEAD
  version: "3.7"
  install:
    - requirements: requirements_dev.txt
    - requirements: requirements.txt
    - method: pip
      path: .
=======
    version: 3.8
    install:
        - requirements: requirements_dev.txt
        - requirements: requirements.txt
        - method: pip
          path: .
>>>>>>> eb56a7ba
<|MERGE_RESOLUTION|>--- conflicted
+++ resolved
@@ -11,18 +11,9 @@
 formats: [ ]
 
 python:
-<<<<<<< HEAD
-  version: "3.7"
-  install:
-    - requirements: requirements_dev.txt
-    - requirements: requirements.txt
-    - method: pip
-      path: .
-=======
     version: 3.8
     install:
         - requirements: requirements_dev.txt
         - requirements: requirements.txt
         - method: pip
-          path: .
->>>>>>> eb56a7ba
+          path: .