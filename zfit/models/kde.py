--- conflicted
+++ resolved
@@ -11,13 +11,10 @@
 from ..settings import ztypes
 from ..util import ztyping
 from ..util.exception import OverdefinedError, ShapeIncompatibleError
-<<<<<<< HEAD
 from ..util import improved_sheather_jones as isj_util
 from ..util import binning as binning_util
 from ..util import convolution as convolution_util
-=======
 from .dist_tfp import WrapDistribution
->>>>>>> da30fa59
 
 
 def bandwidth_rule_of_thumb(data, factor=0.9):
