--- conflicted
+++ resolved
@@ -9,25 +9,14 @@
 from abc import abstractmethod
 from collections import defaultdict
 from contextlib import suppress
-<<<<<<< HEAD
-from typing import Callable, Optional, Tuple, Union, Iterable, Mapping
-=======
 from typing import Callable, Iterable, Mapping, Optional, Tuple, Union
->>>>>>> 96cf33fb
 
 import numpy as np
 import tensorflow as tf
 from tensorflow.python.util.deprecation import deprecated
 
 import zfit
-<<<<<<< HEAD
-from .baseobject import BaseObject
-from .coordinates import Coordinates, _convert_obs_to_str, convert_to_axes, convert_to_obs_str
-from .dimension import common_obs, common_axes, limits_overlap
-from .interfaces import ZfitLimit, ZfitOrderableDimensional, ZfitSpace, ZfitBinning
-=======
-
->>>>>>> 96cf33fb
+
 from .. import z
 from ..settings import ztypes
 from ..util import ztyping
@@ -51,7 +40,8 @@
 from .coordinates import (Coordinates, _convert_obs_to_str, convert_to_axes,
                           convert_to_obs_str)
 from .dimension import common_axes, common_obs, limits_overlap
-from .interfaces import ZfitLimit, ZfitOrderableDimensional, ZfitSpace
+from .interfaces import (ZfitBinning, ZfitLimit, ZfitOrderableDimensional,
+                         ZfitSpace)
 
 
 class LimitRangeDefinition:
