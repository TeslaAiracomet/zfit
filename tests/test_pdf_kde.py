--- conflicted
+++ resolved
@@ -36,27 +36,6 @@
     return data, obs, pdf
 
 
-<<<<<<< HEAD
-    limits = (-15, 5)
-    obs = zfit.Space("obs1", limits=limits)
-    data_truncated = obs.filter(data)
-    kde = zfit.models.kde.GaussianKDE1DimV1(data=data, bandwidth=h, obs=obs,
-                                            truncate=False)
-    kde_adaptive = zfit.models.kde.GaussianKDE1DimV1(data=data, bandwidth='adaptive',
-                                                     obs=obs,
-                                                     truncate=False)
-    kde_silverman = zfit.models.kde.GaussianKDE1DimV1(data=data, bandwidth='silverman',
-                                                      obs=obs,
-                                                      truncate=False)
-    kde_adaptive_trunc = zfit.models.kde.GaussianKDE1DimV1(data=data_truncated, bandwidth='adaptiveV1',
-                                                           obs=obs,
-                                                           truncate=True)
-
-    integral = kde.integrate(limits=limits, norm=False)
-    integral_trunc = kde_adaptive_trunc.integrate(limits=limits, norm=False)
-    integral_adaptive = kde_adaptive.integrate(limits=limits, norm=False)
-    integral_silverman = kde_silverman.integrate(limits=limits, norm=False)
-=======
 def test_grid_kde():
     data, obs, pdf = create_pdf_sample()
     with pytest.raises(ValueError):
@@ -216,7 +195,6 @@
     if cfgonly:
         return cfg
     _ = cfg.pop('npoints', None)
->>>>>>> 003107a4
 
     constructor = cfg.pop('type')
     if constructor in (zfit.pdf.GaussianKDE1DimV1, zfit.pdf.KDE1DimExact):
@@ -330,8 +308,8 @@
 def _run(kdetype, full, upper=None, legacy=True, padding=False):
     from zfit.z import numpy as znp
     kde, pdf, data = create_kde(*kdetype, full=full, upper=upper, legacy=legacy, padding=padding)
-    integral = kde.integrate(limits=kde.space, norm_range=(-3, 2))
-    expected_integral = kde.integrate(limits=kde.space, norm_range=(-3, 2))
+    integral = kde.integrate(limits=kde.space, norm=(-3, 2))
+    expected_integral = kde.integrate(limits=kde.space, norm=(-3, 2))
     rel_tol = 0.04
     sample = kde.sample(1).value()
     sample2 = kde.sample(1500).value()
